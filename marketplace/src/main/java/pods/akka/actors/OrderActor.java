--- conflicted
+++ resolved
@@ -20,14 +20,14 @@
 
     // Initialization message to set the order details.
     public static final class InitializeOrder implements Command {
-        public final int orderId;
+        public final String orderId;
         public final int userId;
         public final List<OrderItem> items;
         public final int totalPrice;
         public final String initialStatus;
         public final ActorRef<OperationResponse> replyTo;
 
-        public InitializeOrder(int orderId, int userId, List<OrderItem> items, int totalPrice, String initialStatus, ActorRef<OperationResponse> replyTo) {
+        public InitializeOrder(String orderId, int userId, List<OrderItem> items, int totalPrice, String initialStatus, ActorRef<OperationResponse> replyTo) {
             this.orderId = orderId;
             this.userId = userId;
             this.items = items;
@@ -92,36 +92,20 @@
     }
 
     // Order state.
-<<<<<<< HEAD
-    private final String orderId;
-    private final int userId;
-    private final List<OrderItem> items;
-=======
-    private int orderId;
+    private String orderId;
     private int userId;
     private List<OrderItem> items;
->>>>>>> 2606c045
     private int totalPrice;
     private String status;
     private boolean initialized;
 
     // Factory method to create an OrderActor.
-<<<<<<< HEAD
-    public static Behavior<Command> create(String orderId, int userId, List<OrderItem> items, int totalPrice, String initialStatus) {
-        return Behaviors.setup(context ->
-            new OrderActor(context, orderId, userId, items, totalPrice, initialStatus)
-        );
-    }
-
-    private OrderActor(ActorContext<Command> context, String orderId, int userId, List<OrderItem> items, int totalPrice, String initialStatus) {
-=======
     public static Behavior<Command> create(String entityId) {
         // entityId can be converted to int orderId if needed.
         return Behaviors.setup(context -> new OrderActor(context));
     }
 
     private OrderActor(ActorContext<Command> context) {
->>>>>>> 2606c045
         super(context);
         this.initialized = false;
     }
@@ -154,7 +138,7 @@
 
     private Behavior<Command> onGetOrder(GetOrder msg) {
         if (!initialized) {
-            msg.replyTo.tell(new OrderResponse(0, 0, null, 0, "NotInitialized"));
+            msg.replyTo.tell(new OrderResponse("0", 0, null, 0, "NotInitialized"));
         } else {
             msg.replyTo.tell(new OrderResponse(orderId, userId, items, totalPrice, status));
         }
